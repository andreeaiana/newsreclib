import json
import os
from ast import literal_eval
from collections import Counter
from typing import Any, Dict, List, Optional, Tuple

import numpy as np
import pandas as pd
import pickle
import torch.nn as nn
from omegaconf.dictconfig import DictConfig
from torch.utils.data import Dataset
from tqdm import tqdm

import newsreclib.data.components.data_utils as data_utils
import newsreclib.data.components.file_utils as file_utils
import newsreclib.utils as utils 
from newsreclib import utils
from datetime import datetime, timezone, timedelta

tqdm.pandas()

log = utils.get_pylogger(__name__)


class MINDDataFrame(Dataset):
    """Creates a dataframe for the MIND dataset.

    Additionally:
        - Downloads the dataset for the specified size.
        - Downloads pretrained embeddings.
        - Parses the news and behaviors data.
        - Annotates the news with additional aspects (e.g., `sentiment`).
        - Split the behaviors into `train` and `validation` sets by time.

    Attributes:
        dataset_size:
            A string indicating the type of the dataset. Choose between `large` and `small`.
        dataset_url:
            Dictionary of URLs for downloading the `train` and `dev` datasets for the specified `dataset_size`.
        data_dir:
            Path to the data directory.
        dataset_attributes:
            List of news features available in the used dataset (e.g., title, category, etc.).
        id2index_filenames:
            Dictionary mapping id2index dictionary to corresponding filenames.
        pretrained_embeddings_url:
            URL for downloading pretrained word embeddings (e.g., Glove).
        word_embeddings_dirname:
            Directory where to download and extract the pretrained word embeddings.
        word_embeddings_fpath:
            Filepath to the pretrained word embeddings.
        entity_embeddings_filename:
            Filepath to the pretrained entity embeddings.
        use_plm:
            If ``True``, it will process the data for a petrained language model (PLM) in the news encoder. If ``False``, it will tokenize the news title and abstract to be used initialized with pretrained word embeddings.
        use_pretrained_categ_embeddings:
            Whether to initialize category embeddings with pretrained word embeddings.
        categ_embed_dim:
            Dimensionality of category embeddings.
        word_embed_dim:
            Dimensionality of word embeddings.
        entity_embed_dim:
            Dimensionality of entity embeddings.
        entity_freq_threshold:
            Minimum frequency for an entity to be included in the processed dataset.
        entity_conf_threshold:
            Minimum confidence for an entity to be included in the processed dataset.
        sentiment_annotator:
            The sentiment annotator module used.
        valid_time_split:
            A string with the date before which click behaviors are included in the train set. After this date, behaviors are included in the validation set.
        train:
            If ``True``, the data will be processed and used for training. If ``False``, it will be processed and used for validation or testing.
        validation:
            If ``True`` and `train` is also``True``, the data will be processed and used for validation. If ``False`` and `train` is `True``, the data will be processed ad used for training. If ``False`` and `train` is `False``, the data will be processed and used for testing.
        download:
            Whether to download the dataset, if not already downloaded.
        include_ctr:
            Controling if we should include CTR or not into history/candidates
    """

    def __init__(
        self,
        dataset_size: str,
        dataset_url: DictConfig,
        data_dir: str,
        dataset_attributes: List[str],
        id2index_filenames: DictConfig,
        pretrained_embeddings_url: Optional[str],
        word_embeddings_dirname: Optional[str],
        word_embeddings_fpath: Optional[str],
        entity_embeddings_filename: str,
        use_plm: bool,
        use_pretrained_categ_embeddings: bool,
        word_embed_dim: Optional[int],
        categ_embed_dim: Optional[int],
        entity_embed_dim: int,
        entity_freq_threshold: int,
        entity_conf_threshold: float,
        sentiment_annotator: nn.Module,
        valid_time_split: str,
        train: bool,
        validation: bool,
        download: bool,
        include_ctr: Optional[bool],
    ) -> None:
        super().__init__()

        self.dataset_size = dataset_size
        self.dataset_url = dataset_url
        self.data_dir = data_dir
        self.dataset_attributes = dataset_attributes
        self.id2index_filenames = id2index_filenames

        self.include_ctr = include_ctr

        self.use_plm = use_plm
        self.use_pretrained_categ_embeddings = use_pretrained_categ_embeddings

        if not self.use_plm or self.use_pretrained_categ_embeddings:
            assert isinstance(word_embed_dim, int)
            self.word_embed_dim = word_embed_dim

        if self.use_pretrained_categ_embeddings:
            assert isinstance(categ_embed_dim, int)
            self.categ_embed_dim = categ_embed_dim

        self.entity_embed_dim = entity_embed_dim
        self.entity_freq_threshold = entity_freq_threshold
        self.entity_conf_threshold = entity_conf_threshold
        self.entity_embeddings_filename = entity_embeddings_filename

        self.sentiment_annotator = sentiment_annotator

        self.valid_time_split = valid_time_split

        self.validation = validation
        self.data_split = "train" if train else "dev"

        self.dst_dir = os.path.join(
            self.data_dir, "MIND" + self.dataset_size + "_" + self.data_split
        )

        if download:
            for data_type in ["train", "dev"]:
                dst_dir_ = os.path.join(
                    self.data_dir, "MIND" + self.dataset_size + "_" + data_type
                )
                url = dataset_url[dataset_size][data_type]
                log.info(
                    f"Downloading MIND{self.dataset_size} dataset for {data_type} from {url}."
                )
                data_utils.download_and_extract_dataset(
                    data_dir=self.data_dir,
                    url=url,
                    filename=url.split("/")[-1],
                    extract_compressed=True,
                    dst_dir=dst_dir_,
                    clean_archive=False,
                )

            if not self.use_plm or self.use_pretrained_categ_embeddings:
                assert isinstance(pretrained_embeddings_url, str)
                assert isinstance(word_embeddings_dirname, str)
                assert isinstance(word_embeddings_fpath, str)
                data_utils.download_and_extract_pretrained_embeddings(
                    data_dir=self.data_dir,
                    url=pretrained_embeddings_url,
                    pretrained_embeddings_fpath=word_embeddings_fpath,
                    filename=pretrained_embeddings_url.split("/")[-1],
                    dst_dir=os.path.join(
                        self.data_dir, word_embeddings_dirname),
                    clean_archive=True,
                )

        self.word_embeddings_fpath = word_embeddings_fpath

        self.news, self.behaviors = self.load_data()
        self.news_metrics_bucket = None
        self.articles_est_pbt_time = None

    def __getitem__(self, index) -> Tuple[Any, Any, Any]:
        user_bhv = self.behaviors.iloc[index]

        history = user_bhv["history"]
        cand = user_bhv["cand"]
        labels = user_bhv["labels"]

        history = self.news[history]
        cand = self.news.loc[cand]
        labels = np.array(labels)

        return history, cand, labels

    def __len__(self) -> int:
        return len(self.behaviors)

    def load_data(self) -> Tuple[pd.DataFrame, pd.DataFrame]:
        """Loads the parsed news and user behaviors.

        Returns:
            Tuple of news and behaviors datasets.
        """
        log.info(f"Loading data from: {self.dst_dir}")
        news = self._load_news()
        log.info(f"News data size: {len(news)}")

        behaviors = self._load_behaviors()
        log.info(
            f"Behaviors data size for data split {self.data_split}, validation={self.validation}: {len(behaviors)}"
        )

        if self.include_ctr:
            unique_ids_news = news.index.unique().tolist()
            behaviors = self._load_behaviors_ctr(behaviors, unique_ids_news)

        return news, behaviors

    def _load_behaviors_ctr(self, behaviors: pd.DataFrame, unique_ids: list) -> pd.DataFrame:
        """ Load the parsed behaviors with CTR information.
        If it does not already have the information of CTR load it.
        """
        # Check if behaviors file with CTR already exists
        file_prefix = ""
        if self.data_split == "train":
            file_prefix = "train_" if not self.validation else "val_"
        parsed_bhv_ctr_file = os.path.join(
            self.dst_dir, file_prefix + "parsed_behaviors_ctr.tsv")

        if file_utils.check_integrity(parsed_bhv_ctr_file):
            log.info("CTR has already been added.")
            # behaviors already parsed
            log.info(
                f"User behaviors already parsed. Loading from {parsed_bhv_ctr_file}.")
            behaviors = pd.read_table(
                filepath_or_buffer=parsed_bhv_ctr_file,
                converters={
                    "history": lambda x: x.strip("[]").replace("'", "").split(", "),
                    "candidates": lambda x: x.strip("[]").replace("'", "").split(", "),
                    "labels": lambda x: list(map(int, x.strip("[]").split(", "))),
                    "history_ctr": lambda x: literal_eval(x),
                    "candidates": lambda x: literal_eval(x),
                    "cand_num_clicks_acc": lambda x: literal_eval(x),
                    "candidates_ctr": lambda x: literal_eval(x),
                }
            )
        else:
            # Load news metrics bucket file
            news_metrics_bucket_ptb, news_metrics_bucket_acc = self._load_news_metrics_bucket()

            log.info("Adding CTR information into behaviors file...")
            # Get pickle file for estimated publish time
            log.info('Loading news articles publish time...')
            article2published = self.get_est_publish_time(unique_ids)
            log.info('News articles publish time loaded.')
            acc = True # TODO: add ptb configuration
            if acc:
                # Parse behaviors to add ctr information
                behaviors = self._get_ctr(article2published=article2published, behaviors=behaviors, news_metrics_bucket=news_metrics_bucket_acc)

            else:
                # Parse behaviors to add ctr information
                behaviors = self._get_ctr(article2published=article2published, behaviors=behaviors, news_metrics_bucket=news_metrics_bucket_ptb)

            # Save behaviors file with ctr information
            file_utils.to_tsv(behaviors, parsed_bhv_ctr_file)
            log.info("CTR information added to behaviors file!")

        # Parse candidates_ctr as a list of tuples. NOTE:
        return behaviors

    def _load_news(self) -> pd.DataFrame:
        """Loads the parsed news. If not already parsed, loads and preprocesses the raw news data.

        Args:
            news:
                Dataframe of news articles.

        Returns:
            Parsed and annotated news data.
        """
        parsed_news_file = os.path.join(self.dst_dir, "parsed_news.tsv")

        if file_utils.check_integrity(parsed_news_file):
            # news already parsed
            log.info(f"News already parsed. Loading from {parsed_news_file}.")

            attributes2convert = ["title_entities", "abstract_entities"]
            if not self.use_plm:
                attributes2convert.extend(
                    ["tokenized_title", "tokenized_abstract"])
            news = pd.read_table(
                filepath_or_buffer=parsed_news_file,
                converters={
                    attribute: literal_eval for attribute in attributes2convert},
            )
            news["abstract"] = news["abstract"].fillna("")
        else:
            log.info("News not parsed. Loading and parsing raw data.")
            columns_names = [
                "nid",
                "category",
                "subcategory",
                "title",
                "abstract",
                "url",
                "title_entities",
                "abstract_entities",
            ]
            news = pd.read_table(
                filepath_or_buffer=os.path.join(self.dst_dir, "news.tsv"),
                header=None,
                names=columns_names,
                usecols=range(len(columns_names)),
            )
            news = news.drop(columns=["url"])

            # replace missing values
            news["abstract"] = news["abstract"].fillna("")
            news["title_entities"] = news["title_entities"].fillna("[]")
            news["abstract_entities"] = news["abstract_entities"].fillna("[]")

            # add estimated publish time column
            log.info('Loading news articles publish time...')
            article2published = self.get_est_publish_time(news["nid"].unique().tolist())
            log.info('News articles publish time loaded.')
            news["est_publish_time"] = news["nid"].map(article2published)

            if not self.use_plm:
                word2index_fpath = os.path.join(
                    self.data_dir,
                    "MIND" + self.dataset_size + "_train",
                    self.id2index_filenames["word2index"],
                )
                transformed_word_embeddings_fpath = os.path.join(
                    self.dst_dir,
                    "transformed_word_embeddings",
                )

            if self.use_pretrained_categ_embeddings:
                transformed_categ_embeddings_fpath = os.path.join(
                    self.dst_dir,
                    "transformed_categ_embeddings",
                )

            entity2index_fpath = os.path.join(
                self.data_dir,
                "MIND" + self.dataset_size + "_train",
                self.id2index_filenames["entity2index"],
            )
            categ2index_fpath = os.path.join(
                self.data_dir,
                "MIND" + self.dataset_size + "_train",
                self.id2index_filenames["categ2index"],
            )
            subcateg2index_fpath = os.path.join(
                self.data_dir,
                "MIND" + self.dataset_size + "_train",
                self.id2index_filenames["subcateg2index"],
            )
            transformed_entity_embeddings_fpath = os.path.join(
                self.dst_dir,
                "transformed_entity_embeddings",
            )

            if "sentiment_class" or "sentiment_score" in self.dataset_attributes:
                sentiment2index_fpath = os.path.join(
                    self.data_dir,
                    "MIND" + self.dataset_size + "_train",
                    self.id2index_filenames["sentiment2index"],
                )

                # compute sentiment classes
                log.info("Computing sentiments.")
                news["sentiment_preds"] = news["title"].progress_apply(
                    lambda text: self.sentiment_annotator(text)
                )
                news["sentiment_class"], news["sentiment_score"] = zip(*news["sentiment_preds"])
                news = news.drop(columns=["sentiment_preds"])
                log.info("Sentiments computation completed.")

            if self.data_split == "train":
                if not self.use_plm:
                    # tokenize text
                    news["tokenized_title"] = news["title"].progress_apply(
                        data_utils.word_tokenize
                    )
                    news["tokenized_abstract"] = news["abstract"].progress_apply(
                        data_utils.word_tokenize
                    )

                    # construct word2index map
                    log.info("Constructing word2index map.")
                    word_cnt = Counter()
                    for idx in tqdm(news.index.tolist()):
                        word_cnt.update(news.loc[idx]["tokenized_title"])
                        word_cnt.update(news.loc[idx]["tokenized_abstract"])
                    word2index = {k: v + 1 for k, v in zip(word_cnt, range(len(word_cnt)))}
                    log.info(
                        f"Saving word2index map of size {len(word2index)} in {word2index_fpath}"
                    )
                    file_utils.to_tsv(
                        df=pd.DataFrame(word2index.items(), columns=["word", "index"]),
                        fpath=word2index_fpath,
                    )

                # construct entity2index map
                log.info("Constructing entity2index map.")

                # keep only entities with a confidence over the threshold
                entity2freq = {}
                entity2freq = self._count_entity_freq(news["title_entities"], entity2freq)
                entity2freq = self._count_entity_freq(news["abstract_entities"], entity2freq)

                # keep only entities with a frequency over the threshold
                entity2index = {}
                for entity, freq in entity2freq.items():
                    if freq > self.entity_freq_threshold:
                        entity2index[entity] = len(entity2index) + 1

                log.info(
                    f"Saving entity2index map of size {len(entity2index)} in {entity2index_fpath}"
                )
                file_utils.to_tsv(
                    df=pd.DataFrame(entity2index.items(), columns=["entity", "index"]),
                    fpath=entity2index_fpath,
                )

                # construct category2index
                log.info("Constructing categ2index map.")
                news_category = news["category"].drop_duplicates().reset_index(drop=True)
                categ2index = {v: k + 1 for k, v in news_category.to_dict().items()}
                log.info(
                    f"Saving categ2index map of size {len(categ2index)} in {categ2index_fpath}"
                )
                file_utils.to_tsv(
                    df=pd.DataFrame(categ2index.items(), columns=["category", "index"]),
                    fpath=categ2index_fpath,
                )

                # subcateg2index map
                log.info("Constructing subcateg2index map.")
                news_subcategory = news["subcategory"].drop_duplicates().reset_index(drop=True)
                subcateg2index = {v: k + 1 for k, v in news_subcategory.to_dict().items()}
                log.info(
                    f"Saving subcateg2index map of size {len(subcateg2index)} in {subcateg2index_fpath}"
                )
                file_utils.to_tsv(
                    df=pd.DataFrame(subcateg2index.items(), columns=["subcategory", "index"]),
                    fpath=subcateg2index_fpath,
                )

                # compute sentiment classes
                if "sentiment_class" or "sentiment_score" in self.dataset_attributes:
                    # sentiment2index map
                    log.info("Constructing sentiment2index map.")
                    news_sentiment = (
                        news["sentiment_class"].drop_duplicates().reset_index(drop=True)
                    )
                    sentiment2index = {v: k + 1 for k, v in news_sentiment.to_dict().items()}
                    log.info(
                        f"Saving sentiment2index map of size {len(sentiment2index)} in {sentiment2index_fpath}"
                    )
                    file_utils.to_tsv(
                        df=pd.DataFrame(sentiment2index.items(), columns=["sentiment", "index"]),
                        fpath=sentiment2index_fpath,
                    )

            else:
                log.info("Loading indices maps.")

                # compute sentiment classes
                if "sentiment_class" or "sentiment_score" in self.dataset_attributes:
                    # sentiment2index map
                    log.info("Constructing sentiment2index map.")
                    news_sentiment = (
                        news["sentiment_class"].drop_duplicates(
                        ).reset_index(drop=True)
                    )
                    sentiment2index = {v: k + 1 for k,
                                       v in news_sentiment.to_dict().items()}
                    log.info(
                        f"Saving sentiment2index map of size {len(sentiment2index)} in {sentiment2index_fpath}"
                    )
                    file_utils.to_tsv(
                        df=pd.DataFrame(sentiment2index.items(), columns=[
                                        "sentiment", "index"]),
                        fpath=sentiment2index_fpath,
                    )

                if not self.use_plm:
                    # load word2index map
                    word2index = file_utils.load_idx_map_as_dict(word2index_fpath)

                # load entity2index map
                entity2index = file_utils.load_idx_map_as_dict(entity2index_fpath)

                # load categ2index map
                categ2index = file_utils.load_idx_map_as_dict(categ2index_fpath)

                # load subcateg2index map
                subcateg2index = file_utils.load_idx_map_as_dict(subcateg2index_fpath)

                if "sentiment_class" or "sentiment_score" in self.dataset_attributes:
                    # load subcateg2index map
                    sentiment2index = file_utils.load_idx_map_as_dict(sentiment2index_fpath)

            log.info(f"Number of category classes: {len(categ2index)}.")
            log.info(f"Number of subcategory classes: {len(subcateg2index)}.")
            if "sentiment_class" or "sentiment_score" in self.dataset_attributes:
                log.info(f"Number of sentiment classes: {len(sentiment2index)}.")

            if not self.use_plm:
                # construct word embeddings matrix
                log.info("Constructing word embedding matrix.")
                data_utils.generate_pretrained_embeddings(
                    word2index=word2index,
                    embeddings_fpath=self.word_embeddings_fpath,
                    embed_dim=self.word_embed_dim,
                    transformed_embeddings_fpath=transformed_word_embeddings_fpath,
                )

            if self.use_pretrained_categ_embeddings:
                # construct category embeddings matrix
                log.info("Constructing category embedding matrix.")
                data_utils.generate_pretrained_embeddings(
                    word2index=categ2index,
                    embeddings_fpath=self.word_embeddings_fpath,
                    embed_dim=self.categ_embed_dim,
                    transformed_embeddings_fpath=transformed_categ_embeddings_fpath,
                )

            # construct entity embeddings matrix
            log.info("Constructing entity embedding matrix.")
            self.generate_entity_embeddings(
                entity2index=entity2index,
                transformed_embeddings_fpath=transformed_entity_embeddings_fpath,
            )

            # parse news
            log.info("Parsing news")
            if not self.use_plm:
                news["tokenized_title"] = news["title"].progress_apply(data_utils.word_tokenize)
                news["tokenized_abstract"] = news["abstract"].progress_apply(
                    data_utils.word_tokenize
                )
                news["tokenized_title"] = news["tokenized_title"].progress_apply(
                    lambda title: [word2index.get(x, 0) for x in title]
                )
                news["tokenized_abstract"] = news["tokenized_abstract"].progress_apply(
                    lambda abstract: [word2index.get(x, 0) for x in abstract]
                )

            news["category_class"] = news["category"].progress_apply(
                lambda category: categ2index.get(category, 0)
            )
            news["subcategory_class"] = news["subcategory"].progress_apply(
                lambda subcategory: subcateg2index.get(subcategory, 0)
            )

            news["title_entities"] = news["title_entities"].progress_apply(
                lambda row: self._filter_entities(row, entity2index)
            )
            news["abstract_entities"] = news["abstract_entities"].progress_apply(
                lambda row: self._filter_entities(row, entity2index)
            )

            if "sentiment_class" or "sentiment_score" in self.dataset_attributes:
                news["sentiment_class"] = news["sentiment_class"].progress_apply(
                    lambda sentiment: sentiment2index.get(sentiment, 0)
                )

            # cache parsed news
            log.info(f"Caching parsed news of size {len(news)} to {parsed_news_file}.")
            file_utils.to_tsv(news, parsed_news_file)

        news = news.set_index("nid", drop=True)

        return news

    def _load_behaviors(self) -> pd.DataFrame:
        """Loads the parsed user behaviors. If not already parsed, loads and parses the raw
        behavior data.

        Returns:
            Parsed and split user behavior data.
        """
        file_prefix = ""
        if self.data_split == "train":
            file_prefix = "train_" if not self.validation else "val_"
        parsed_bhv_file = os.path.join(self.dst_dir, file_prefix + "parsed_behaviors.tsv")

        if file_utils.check_integrity(parsed_bhv_file):
            # behaviors already parsed
            log.info(f"User behaviors already parsed. Loading from {parsed_bhv_file}.")
            behaviors = pd.read_table(
                filepath_or_buffer=parsed_bhv_file,
                converters={
                    "history": lambda x: x.strip("[]").replace("'", "").split(", "),
                    "candidates": lambda x: x.strip("[]").replace("'", "").split(", "),
                    "labels": lambda x: list(map(int, x.strip("[]").split(", "))),
                }
            )
        else:
            log.info("User behaviors not parsed. Loading and parsing raw data.")

            # load behaviors
            column_names = ["impid", "uid", "time", "history", "impressions"]
            behaviors = pd.read_table(
                filepath_or_buffer=os.path.join(self.dst_dir, "behaviors.tsv"),
                header=None,
                names=column_names,
                usecols=range(len(column_names))
            )

            # parse behaviors
            log.info("Parsing behaviors.")
            behaviors["time"] = pd.to_datetime(behaviors["time"], format="%m/%d/%Y %I:%M:%S %p")
            behaviors["history"] = behaviors["history"].fillna("").str.split()
            behaviors["impressions"] = behaviors["impressions"].str.split()
            behaviors["candidates"] = behaviors["impressions"].apply(
                lambda x: [impression.split("-")[0] for impression in x]
            )
            behaviors["labels"] = behaviors["impressions"].apply(
                lambda x: [int(impression.split("-")[1]) for impression in x]
            )
            behaviors = behaviors.drop(columns=["impressions"])

            cnt_bhv = len(behaviors)
            behaviors = behaviors[behaviors["history"].apply(len) > 0]
            dropped_bhv = cnt_bhv - len(behaviors)
            log.info(
                f"Removed {dropped_bhv} ({dropped_bhv / cnt_bhv}%) behaviors without user history"
            )

            behaviors = behaviors.reset_index(drop=True)

            if self.data_split == "train":
                log.info("Splitting behavior data into train and validation sets.")
                if not self.validation:
                    # training set
                    behaviors = behaviors.loc[behaviors["time"] < self.valid_time_split]
                    behaviors = behaviors.reset_index(drop=True)

                    # construct uid2index map
                    log.info("Constructing uid2index map")
                    uid2index = {}
                    for idx in tqdm(behaviors.index.tolist()):
                        uid = behaviors.loc[idx]["uid"]
                        if uid not in uid2index:
                            uid2index[uid] = len(uid2index) + 1

                    fpath = os.path.join(self.dst_dir, self.id2index_filenames["uid2index"])
                    log.info(f"Saving uid2index map of size {len(uid2index)} in {fpath}.")
                    file_utils.to_tsv(
                        df=pd.DataFrame(uid2index.items(), columns=["uid", "index"]), fpath=fpath
                    )

                else:
                    # validation set
                    behaviors = behaviors.loc[behaviors["time"] >= self.valid_time_split]
                    behaviors = behaviors.reset_index(drop=True)

                    # load uid2index map
                    log.info("Loading uid2index map.")
                    fpath = os.path.join(
                        self.data_dir,
                        "MIND" + self.dataset_size + "_train",
                        self.id2index_filenames["uid2index"],
                    )
                    uid2index = file_utils.load_idx_map_as_dict(fpath)

            else:
                # test set
                # load uid2index map
                log.info("Loading uid2index map.")
                fpath = os.path.join(
                    self.data_dir,
                    "MIND" + self.dataset_size + "_train",
                    self.id2index_filenames["uid2index"],
                )
                uid2index = file_utils.load_idx_map_as_dict(fpath)

            log.info(f"Number of users: {len(uid2index)}.")

            # map uid to index
            log.info("Mapping uid to index.")
            behaviors["user"] = behaviors["uid"].apply(lambda x: uid2index.get(x, 0))

            # cache parsed behaviors
            log.info(f"Caching parsed behaviors of size {len(behaviors)} to {parsed_bhv_file}.")
<<<<<<< HEAD
            behaviors = behaviors[["user", "history", "candidates", "labels", "time"]]
=======
            behaviors = behaviors[["uid", "user", "history", "candidates", "labels"]]
>>>>>>> 7c21715e
            file_utils.to_tsv(behaviors, parsed_bhv_file)

        return behaviors

    def _count_entity_freq(self, data: pd.Series, entity2freq: Dict[str, int]) -> Dict[str, int]:
        for row in tqdm(data):
            for entity in json.loads(row):
                times = len(entity["OccurrenceOffsets"]) * entity["Confidence"]
                if times > 0:
                    if entity["WikidataId"] not in entity2freq:
                        entity2freq[entity["WikidataId"]] = times
                    else:
                        entity2freq[entity["WikidataId"]] += times

        return entity2freq

    def _filter_entities(self, data: pd.Series, entity2index: Dict[str, int]) -> List[int]:
        filtered_entities = []
        for entity in json.loads(data):
            if (
                entity["Confidence"] > self.entity_conf_threshold
                and entity["WikidataId"] in entity2index
            ):
                filtered_entities.append(entity2index[entity["WikidataId"]])

        return filtered_entities

    def generate_entity_embeddings(
        self, entity2index: pd.DataFrame, transformed_embeddings_fpath: str
    ):
        entity2index_df = pd.DataFrame(entity2index.items(), columns=["entity", "index"])
        entity_embedding = pd.read_table(
            os.path.join(self.dst_dir, self.entity_embeddings_filename), header=None
        )
        entity_embedding["vector"] = entity_embedding.iloc[:, 1:101].values.tolist()
        entity_embedding = entity_embedding[[0, "vector"]].rename(columns={0: "entity"})

        merged_df = pd.merge(entity_embedding, entity2index_df, on="entity").sort_values("index")
        entity_embedding_transformed = np.random.normal(
            size=(len(entity2index_df) + 1, self.entity_embed_dim)
        )
        for row in merged_df.itertuples(index=False):
            entity_embedding_transformed[row.index] = row.vector

        # cache transformed embeddings
        np.save(
            transformed_embeddings_fpath,
            entity_embedding_transformed,
            allow_pickle=True,
        )

    def get_est_publish_time(self, unique_ids: Optional[object] = None) -> Dict:
        """
        Retrieves the estimated publish time for news articles specifically for the MIND dataset, 
        which lacks direct publish time data. This function integrates data from two pickle files 
        to provide comprehensive publish time estimates.

        The first pickle file is generated using the utility method `get_article2clicks` from the 
        `utils` module, which outputs 'articles_est_pbt_time.pkl'. This file estimates publish times 
        based on article clicks.

        The second file, 'articles_timeDict_103630.pkl', is provided by the research detailed in 
        the paper "Positive, Negative and Neutral: Modeling Implicit Feedback in Session-based 
        News Recommendation". However, this file occasionally lists publish times that post-date 
        the actual article clicks, which is logically inconsistent.

        By merging data from both sources, this function aims to correct these inconsistencies 
        and provide a more accurate estimation of article publish times.

        Parameters:
            unique_ids (set): A set of news article IDs for which publish times are to be estimated.

        Returns:
            dict: A dictionary mapping news article IDs to their estimated publish times.

        References:
            - [Session-based News Recommendation GitHub Repository](https://github.com/summmeer/session-based-news-recommendation)
            - [Related GitHub Issue Discussion](https://github.com/summmeer/session-based-news-recommendation/issues/6#issuecomment-1233830425)

        Example Usage:
            >>> unique_ids = {'N1001', 'N1002', 'N1003'}
            >>> publish_times = get_estimated_publish_time(unique_ids)
            >>> print(publish_times)
        """
        
        # -- Check if we already have this file
        upt_path = os.path.join(self.data_dir, "updated_articles_publish_time.pkl")
        if file_utils.check_integrity(upt_path):
            return pd.read_pickle(upt_path)
        else:
            est_pb_time = os.path.join(self.data_dir, "articles_est_pbt_time.pkl")
            if file_utils.check_integrity(est_pb_time):
                articles_est_pbt = pd.read_pickle(est_pb_time)
            else:
                articles_est_pbt = self.get_est_pbt_click_time()
                # Save DataFrame to a pickle file
                pbt_path = os.path.join(self.data_dir, "articles_est_pbt_time.pkl")
                with open(pbt_path, 'wb') as file:
                    # Save dict as a pickle file
                    pickle.dump(articles_est_pbt, file)
        
            # -- load the other pickle file
            time_dict_path = os.path.join(self.data_dir, "articles_timeDict_103630.pkl")
            articles_time_dict = pd.read_pickle(time_dict_path)

            # Update articles_est_pbt with missing data from articles_time_dict
            # Check if there is any news article missing, in case there is the value assigned will be earliest from article2published
            earliest_date = min(articles_est_pbt.values())
            for key in unique_ids:
                if key not in articles_est_pbt:
                    if key in articles_time_dict:
                        articles_est_pbt[key] = articles_time_dict[key]
                    else:
                        articles_est_pbt[key] = earliest_date
                
            # -- Save the updated dictionary to a new pickle file
            with open(upt_path, 'wb') as handle:
                log.info('news articles publish time saved.')
                pickle.dump(articles_est_pbt, handle, protocol=pickle.HIGHEST_PROTOCOL)

            return articles_est_pbt

    def get_est_pbt_click_time(self):
        """
        In the case for news articles that are not on articles_timeDict_103630.pkl file
        we need to get the publication from another logic. The idea is to estimate the 
        publication time based on the first click happened from the behaviors file. 
        """
        behaviors_path_train = os.path.join(
            self.data_dir, "MIND" + self.dataset_size + "_train/behaviors.tsv"
        )
        behaviors_path_dev = os.path.join(
            self.data_dir, "MIND" + self.dataset_size + "_dev/behaviors.tsv"
        )
        article2published, _, _ = utils.get_article2clicks(behaviors_path_train, behaviors_path_dev)

        return article2published


    def get_bucket(self, time):
        """Get the equivalent time bucket for the specific time 
        object received as an input.
        """
        # Convert the input string to a datetime object
        time = datetime.strptime(time, "%m/%d/%Y %I:%M:%S %p")

        # Define the format to include day, month, year, and hour
        date_hour_format = '%m/%d/%Y %H:00'  # Adjusted to match your input format

        # Start of the hour for the given time
        start_hour = time.replace(minute=0, second=0, microsecond=0)

        # End of the hour (start of the next hour)
        end_hour = start_hour + pd.Timedelta(hours=1)

        # Format the time bucket string
        bucket_str = f"{start_hour.strftime(date_hour_format)} to {end_hour.strftime('%H:00')}"

        # Return both the bucket string and the end_hour as a datetime object
        return bucket_str, end_hour

    def extract_bucket_info(self, row):
        """Extracts information for each impression."""
        article_set = set()  # make sure we don't process any news article twice for same impression
        user_id = row["user"]
        time = row["time"]
        for news_id, clicked in row['impressions_split']:
            if news_id not in article_set:
                article_set.add(news_id)
                time_bucket, time_bucket_end_hour = self.get_bucket(time)
                yield {
                    'time_bucket': time_bucket,
                    'time_bucket_end_hour': time_bucket_end_hour,
                    'news_id': news_id,
                    'clicked': int(clicked),
                    'user_id': user_id
                }

    # Convert the 'impressions' column into a more manageable format
    def parse_impressions(self, impressions):
        """Parse the impressions string into a list of tuples (news_id, clicked)."""
        return [imp.split('-') for imp in impressions]

    def _get_nmb_ptb(self, bucket_info, path_nmb_pkl):
        # Compute num_clicks_ptb and exposures by grouping by 'time_bucket' and 'news_id'
        news_metrics_bucket = bucket_info.groupby(['time_bucket', 'news_id', 'time_bucket_end_hour']).agg(
            num_clicks_ptb=('clicked', 'sum'),
            exposures_ptb=('clicked', 'count')
        ).reset_index()

        # Compute total number of impressions per time bucket
        total_impressions_ptb = bucket_info.groupby(
            'time_bucket').size().reset_index(name='total_impressions_ptb')

        # Merge article metrics with total impressions to get all information together
        news_metrics_bucket = pd.merge(
            news_metrics_bucket, total_impressions_ptb, on='time_bucket')

        # Save news metrics bucket into csv and pickle     
        news_metrics_bucket.to_pickle(path_nmb_pkl)
        log.info("(ptb) News metric bucket file created!")

        return news_metrics_bucket

    def _get_nmb_acc(self, bucket_info, path_nmb_acc):
        # --- Compute ptb logic first
        # Compute num_clicks and exposures by grouping by 'time_bucket' and 'news_id'
        news_metrics_bucket = bucket_info.groupby(['time_bucket', 'news_id', 'time_bucket_end_hour']).agg(
            num_clicks_ptb=('clicked', 'sum'),
            exposures_ptb=('clicked', 'count')
        ).reset_index()

        # Compute total number of impressions per time bucket
        total_impressions_ptb = bucket_info.groupby(
            'time_bucket').size().reset_index(name='total_impressions_ptb')

        # Merge to get the total impressions per time bucket alongside the news_metrics
        news_metrics_bucket = pd.merge(
            news_metrics_bucket, total_impressions_ptb, on='time_bucket')

        # --- Compute acc logic now
        # Sort the DataFrame by 'news_id' and 'time_bucket' to ensure correct order for cumulative sum
        news_metrics_bucket = news_metrics_bucket.sort_values(by=['news_id', 'time_bucket'])

        # Calculate cumulative sums for 'num_clicks_ptb' and 'exposures_ptb' to get 'num_clicks_acc' and 'exposures_acc'
        news_metrics_bucket['num_clicks_acc'] = news_metrics_bucket.groupby('news_id')[
            'num_clicks_ptb'].cumsum()
        news_metrics_bucket['exposures_acc'] = news_metrics_bucket.groupby('news_id')[
            'exposures_ptb'].cumsum()

        # Compute cumulative total impressions as well
        news_metrics_bucket['total_impressions_acc'] = news_metrics_bucket.groupby(
            'news_id')['total_impressions_ptb'].cumsum()

        # Remove temporary per-time-bucket (ptb) metrics
        news_metrics_bucket = news_metrics_bucket.drop(['num_clicks_ptb', 'exposures_ptb', 'total_impressions_ptb'], axis=1)

        # Save news metrics bucket into csv and pickle
        news_metrics_bucket.to_pickle(path_nmb_acc)
        log.info("(acc) News metric bucket file created!")

        return news_metrics_bucket

    def _load_news_metrics_bucket(self):
        """
        News Metric Bucket - nmb

        Get a dataframe that reports news article news_metrics_bucket per time bucket.

        This dataframe needs to be calculated considering both train and dev dataframes.
        We're simulating a near real time information.
        """
        path_folder = os.path.join(self.data_dir, "MIND" + "_" + self.dataset_size + "_metrics_bucket")
        # Ensure the folder exists
        os.makedirs(path_folder, exist_ok=True)

        path_bucket = os.path.join(path_folder, "mind_news_bucket.tsv")
        path_nmb_pkl_acc = os.path.join(
            path_folder, "mind_news_metrics_bucket_acc.pkl")
        path_nmb_pkl_ptb = os.path.join(
            path_folder, "mind_news_metrics_bucket_ptb.pkl") # TODO: add this file as an option to the acc 

        path_behaviors_train = os.path.join(
            self.data_dir, "MIND" + self.dataset_size + "_train" + "/behaviors.tsv"
        )
        path_behaviors_dev = os.path.join(
            self.data_dir, "MIND" + self.dataset_size + "_dev" + "/behaviors.tsv"
        )

        if not file_utils.check_integrity(path_nmb_pkl_acc):
            log.info("Creating news metric bucket file...")
            # Load train behaviors
            behaviors_train = pd.read_table(
                filepath_or_buffer=path_behaviors_train,
                header=None,
                index_col=["impression_id"],
                names=["impression_id", "user", "time",
                       "clicked_news", "impressions"]
            )

            # Load dev behaviors
            behaviors_dev = pd.read_table(
                filepath_or_buffer=path_behaviors_dev,
                header=None,
                index_col=["impression_id"],
                names=["impression_id", "user", "time",
                       "clicked_news", "impressions"]
            )

            # Join the two behaviors
            behaviors = pd.concat([behaviors_train, behaviors_dev])
            behaviors.clicked_news = behaviors.clicked_news.fillna(" ")
            behaviors.impressions = behaviors.impressions.str.split()

            # Let's split impressions column to make it easier
            behaviors['impressions_split'] = behaviors['impressions'].apply(
                self.parse_impressions)

            # Apply the function and create a new DataFrame
            bucket_info = pd.DataFrame(
                [info for _, row in tqdm(behaviors.iterrows(), total=len(behaviors)) for info in self.extract_bucket_info(row)]
            )

            # Save bucket info
            file_utils.to_tsv(bucket_info, path_bucket)
            log.info("News bucket info file created!")

            # --- Metrics computed using per time bucket (ptb) logic
            news_metrics_bucket_ptb = self._get_nmb_ptb(
                bucket_info, path_nmb_pkl_ptb)

            # --- Metrics computed using accumulative logic (acc)
            news_metrics_bucket_acc = self._get_nmb_acc(
                bucket_info, path_nmb_pkl_acc)
        else:
            log.info("News metric bucket file already created!")
            news_metrics_bucket_acc = pd.read_pickle(path_nmb_pkl_acc)
            news_metrics_bucket_ptb = pd.read_pickle(path_nmb_pkl_ptb)

        return news_metrics_bucket_ptb, news_metrics_bucket_acc

    def aux_lst_f(self, series):
        """
        Define a custom aggregation function to create tuples of (history_news_id, num_clicks_acc)
        """
        return list(series)
    
    def _get_history_ctr(self, behaviors: pd.DataFrame, news_metrics_bucket: pd.DataFrame) -> any:
        # Explode the 'history' column to individual rows for easier processing
        bhv_hist_explode = behaviors.explode('history')
        bhv_hist_explode = bhv_hist_explode.rename(columns={'history': 'history_news_id'})
        bhv_hist_explode['time'] = pd.to_datetime(bhv_hist_explode['time'])

        # Filter the metrics bucket to include only news_ids present in bhv_hist_explode for efficiency
        unique_ids_metrics_bucket = news_metrics_bucket['news_id'].unique().tolist()
        bhv_hist_explode_filter = bhv_hist_explode[bhv_hist_explode['history_news_id'].isin(unique_ids_metrics_bucket)]

        # Merge filtered behaviors with metrics on news_id
        merged_df = pd.merge(bhv_hist_explode_filter, news_metrics_bucket, left_on='history_news_id', right_on='news_id', how='left')

        # Select entries where the behavioral event time is within the time bucket range
        valid_entries = merged_df[
            (merged_df['time'] >= merged_df['time_bucket_start_hour']) & 
            (merged_df['time'] <= merged_df['time_bucket_end_hour'])
        ]
        valid_entries = valid_entries.sort_values(by='time', ascending=False)
        final_df = valid_entries.drop_duplicates(subset=['history_news_id', 'time'], keep='first')

        # Reintegrate CTR data back to behaviors, filling gaps with zero where no data was found
        bhv_hist_ctr_acc = pd.merge(
            bhv_hist_explode_filter, 
            final_df[['history_news_id', 'time', 'num_clicks_acc']], 
            on=['history_news_id', 'time'], 
            how='left'
        )
        bhv_hist_ctr_acc['num_clicks_acc'] = bhv_hist_ctr_acc['num_clicks_acc'].fillna(0)
        bhv_hist_ctr_acc = bhv_hist_ctr_acc.drop_duplicates(subset=['history_news_id', 'time', 'num_clicks_acc'])

        # Reaggregate to match the original data granularity and form a history column with CTR data
        final_df = pd.merge(
            bhv_hist_explode,
            bhv_hist_ctr_acc[['history_news_id', 'impid', 'user', 'time', 'num_clicks_acc']],
            on=['history_news_id', 'impid', 'user', 'time'],
            how='left'
        )

        final_df['num_clicks_acc'] = final_df['num_clicks_acc'].fillna(0)
        final_df['num_clicks_acc'] = final_df['num_clicks_acc'].astype(int)

        result_df = final_df.groupby(['impid', 'user', 'time']).agg({
            'history_news_id': list,
            'num_clicks_acc': self.aux_lst_f
        }).reset_index()
        result_df['history_ctr'] = result_df.apply(lambda x: list(zip(x['history_news_id'], x['num_clicks_acc'])), axis=1)
        result_df = result_df.rename(columns={'history_news_id': 'history'})

         # Validate that merged data matches original behaviors data
        behaviors['time'] = pd.to_datetime(behaviors['time'])
        result_df['time'] = pd.to_datetime(result_df['time'])
        behaviors_ = pd.merge(behaviors, result_df, on=['impid', 'user', 'time'], how='inner')
        diff_mask = behaviors_['history_x'] != behaviors_['history_y']
        different_indexes = behaviors_.index[diff_mask].tolist()

        # Ensure no discrepancies exist
        assert len(different_indexes) == 0

        # Drop the 'history_y' column
        behaviors_ = behaviors_.drop(columns=['history_y'])

        # Rename 'history_x' to 'history'
        behaviors_ = behaviors_.rename(columns={'history_x': 'history'})
        behaviors_ = behaviors_.rename(columns={'num_clicks_acc': 'hist_num_clicks_acc'})

        return behaviors_


    def _get_candidate_ctr(self, behaviors: pd.DataFrame, news_metrics_bucket: pd.DataFrame, article2published: any) -> any:
        # Explode the 'candidates' column to individual rows for easier processing
        bhv_cand_explode = behaviors.explode('candidates')
        bhv_cand_explode = bhv_cand_explode.rename(columns={'candidates': 'cand_news_id'})
        bhv_cand_explode['pb_time'] = bhv_cand_explode['cand_news_id'].map(article2published)
        bhv_cand_explode['time'] = pd.to_datetime(bhv_cand_explode['time'])

        # Filter the metrics bucket to include only news_ids present in bhv_cand_explode for efficiency
        unique_ids_metrics_bucket = news_metrics_bucket['news_id'].unique().tolist()
        bhv_cand_explode_filter = bhv_cand_explode[bhv_cand_explode['cand_news_id'].isin(unique_ids_metrics_bucket)]

        # Merge filtered behaviors with metrics on news_id
        merged_df = pd.merge(bhv_cand_explode_filter, news_metrics_bucket, left_on='cand_news_id', right_on='news_id', how='left')

        # Select entries where the behavioral event time is within the time bucket range
        valid_entries = merged_df[
            (merged_df['time'] >= merged_df['time_bucket_start_hour']) & 
            (merged_df['time'] <= merged_df['time_bucket_end_hour'])
        ]
        valid_entries = valid_entries.sort_values(by='time', ascending=False)
        final_df = valid_entries.drop_duplicates(subset=['cand_news_id', 'time'], keep='first')

        # Reintegrate CTR data back to behaviors, filling gaps with zero where no data was found
        bhv_cand_ctr_acc = pd.merge(
            bhv_cand_explode_filter, 
            final_df[['cand_news_id', 'time', 'num_clicks_acc']], 
            on=['cand_news_id', 'time'], 
            how='left'
        )
        bhv_cand_ctr_acc['num_clicks_acc'] = bhv_cand_ctr_acc['num_clicks_acc'].fillna(0)
        bhv_cand_ctr_acc = bhv_cand_ctr_acc.drop_duplicates(subset=['cand_news_id', 'time', 'num_clicks_acc'])

        # Reaggregate to match the original data granularity and form a cand column with CTR data
        final_df = pd.merge(
            bhv_cand_explode,
            bhv_cand_ctr_acc[['cand_news_id', 'impid', 'user', 'time', 'num_clicks_acc']],
            on=['cand_news_id', 'impid', 'user', 'time'],
            how='left'
        )
        final_df['num_clicks_acc'] = final_df['num_clicks_acc'].fillna(0)
        final_df['num_clicks_acc'] = final_df['num_clicks_acc'].astype(int)

        # Get recency column
        final_df['time'] = pd.to_datetime(final_df['time'])
        final_df['cand_recency'] = (final_df['time'] - final_df['pb_time']).dt.total_seconds() / 3600
        final_df['cand_recency'] = final_df['cand_recency'].astype(int)

        # check if there's any negative value on the recency column
        assert False == (final_df['cand_recency'] < 0).any()

        result_df = final_df.groupby(['impid', 'user', 'time']).agg({
            'cand_news_id': list,
            'num_clicks_acc': self.aux_lst_f,
            'cand_recency': self.aux_lst_f,
        }).reset_index()

        result_df = result_df.rename(columns={'cand_news_id': 'candidates'})
        result_df = result_df.rename(columns={'num_clicks_acc': 'cand_num_clicks_acc'})

        # compute candidates_ctr
        result_df['candidates_ctr'] = result_df.apply(lambda x: list(zip(x['candidates'], x['cand_num_clicks_acc'], x['cand_recency'])), axis=1)

        # Validate that merged data matches original behaviors data
        behaviors['time'] = pd.to_datetime(behaviors['time'])
        behaviors_ = pd.merge(behaviors, result_df, on=['impid', 'user', 'time'], how='inner')
        diff_mask = behaviors_['candidates_x'] != behaviors_['candidates_y']
        different_indexes = behaviors_.index[diff_mask].tolist()

        # Ensure no discrepancies exist
        assert len(different_indexes) == 0

        # Drop the 'candidates_y' column
        behaviors_ = behaviors_.drop(columns=['candidates_y'])

        # Rename 'cand_x' to 'cand'
        behaviors_ = behaviors_.rename(columns={'candidates_x': 'candidates'})
        behaviors_ = behaviors_.rename(columns={'num_clicks_acc': 'cand_num_clicks_acc'})

        return behaviors_

    def _get_ctr(self, behaviors: pd.DataFrame, news_metrics_bucket: pd.DataFrame, article2published: any) -> any:
        """
        Calculate the CTR for each news article over its respective time buckets from the news_metrics_bucket DataFrame.
        It matches news articles by ID and checks that the behavioral event time falls within the designated time buckets.
        
        Parameters:
            behaviors (pd.DataFrame): DataFrame containing user behavior data.
            news_metrics_bucket (pd.DataFrame): DataFrame with metrics for each news article over specific time buckets.
            row (any): Unused in this snippet, but typically used for row-specific operations.
            article2published (any): Unused in this snippet, could be used for mapping articles to published info.

        Returns:
            pd.DataFrame: Behaviors DataFrame enriched with the CTR information and checks for data consistency.

        Example usage:
            - Input DataFrame row: {'news_id': 'N3128', 'time_bucket': '11/13/2019 14:00 to 15:00', 'num_clicks_acc': 152}
            - Output: CTR values merged back into the original behaviors DataFrame.
        """
        # Assign impid to the index
        behaviors = behaviors.reset_index(names='impid')

        # Split the 'time_bucket' into two separate columns for start and end times
        time_bounds = news_metrics_bucket['time_bucket'].str.split(' to ', expand=True)
        news_metrics_bucket['time_bucket_start_hour'] = time_bounds[0]

        # Convert the new start and end time columns to datetime
        news_metrics_bucket['time_bucket_start_hour'] = pd.to_datetime(news_metrics_bucket['time_bucket_start_hour'], format='%m/%d/%Y %H:%M')
        news_metrics_bucket['time_bucket_end_hour'] = pd.to_datetime(news_metrics_bucket['time_bucket_end_hour'], format='%m/%d/%Y %H:%M')

        # Get CTR for history column
        df_history_ctr = self._get_history_ctr(behaviors=behaviors, news_metrics_bucket=news_metrics_bucket)

        # Get CTR for candidates column
        df_candidate_ctr = self._get_candidate_ctr(behaviors=behaviors, news_metrics_bucket=news_metrics_bucket, article2published=article2published)

        # Join informations
        behaviors = pd.merge(
            behaviors, 
            df_history_ctr[['impid', 'history_ctr', 'hist_num_clicks_acc']], 
            on='impid', 
            how='left'
        )
        behaviors = pd.merge(
            behaviors, 
            df_candidate_ctr[['impid', 'cand_num_clicks_acc', 'cand_recency', 'candidates_ctr']], 
            on='impid', 
            how='left'
        )

        return behaviors

       
<|MERGE_RESOLUTION|>--- conflicted
+++ resolved
@@ -690,11 +690,9 @@
 
             # cache parsed behaviors
             log.info(f"Caching parsed behaviors of size {len(behaviors)} to {parsed_bhv_file}.")
-<<<<<<< HEAD
-            behaviors = behaviors[["user", "history", "candidates", "labels", "time"]]
-=======
-            behaviors = behaviors[["uid", "user", "history", "candidates", "labels"]]
->>>>>>> 7c21715e
+            
+            behaviors = behaviors[["uid", "user", "history", "candidates", "labels", "time"]]
+
             file_utils.to_tsv(behaviors, parsed_bhv_file)
 
         return behaviors
